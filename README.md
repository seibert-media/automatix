--- conflicted
+++ resolved
@@ -321,21 +321,15 @@
   executed sequentially for every node.
 
 4) **python**: Python code to execute.
-<<<<<<< HEAD
    * `PERSISTENT_VARS`, `PVARS`, `SkipBatchItemException`, `AbortException`
-     are available, see corresponding sections in **TIPS & TRICKS**
-   * Notice that the variable `a_vars` is used
-     to store the Automatix variables as a dictionary. You can use it 
-     to access or change the variables directly.
-   * The path to the executed script file is available as `SCRIPT_FILE_PATH`.
-=======
+     are available, see corresponding sections in **TIPS & TRICKS** 
    * Notice that the variable `VARS` (deprecated `a_vars`) contains
      the Automatix variables as a dictionary. `VARS` supports also
      the attribute notation like `VARS.myvariable`. You can use it 
      to access or change the variables directly.
+   * The path to the executed script file is available as `SCRIPT_FILE_PATH`.
    * You can refer to systems and constants via `SYSTEMS.systemname`
      and `CONST.constantname`.
->>>>>>> c7e450c8
    * If bundlewrap is enabled, the Bundlewrap repository object is
      available via `AUTOMATIX_BW_REPO` and system node objects are
      available via `NODES.systemname` (replace "systemname").
