--- conflicted
+++ resolved
@@ -4,13 +4,8 @@
     long_description = fh.read()
 
 setup(
-<<<<<<< HEAD
-    name='automatix_cmd',
+    name='automatix',
     version='2.5.0',
-=======
-    name='automatix',
-    version='1.16.1',
->>>>>>> d7b74fa8
     description='Automation wrapper for bash and python commands',
     keywords=['bash', 'shell', 'command', 'automation', 'process', 'wrapper', 'devops', 'system administration'],
     long_description=long_description,
