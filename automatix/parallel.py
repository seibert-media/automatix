--- conflicted
+++ resolved
@@ -133,14 +133,9 @@
 def run_manage_loop(tempdir: str, time_id: int):
     status_file = f'{tempdir}/{time_id}_overview'
     auto_files = get_files(tempdir)
-<<<<<<< HEAD
-    autos = Autos(status_file=status_file, time_id=time_id, count=len(auto_files), waiting=auto_files)
+    autos = Autos(status_file=status_file, time_id=time_id, count=len(auto_files), waiting=auto_files, tempdir=tempdir)
     with open(f'{tempdir}/{next(iter(auto_files))}', 'rb') as f:
         scriptfile = pickle.load(f).env.cmd_args.scriptfile
-=======
-    autos = Autos(status_file=status_file, time_id=time_id, count=len(auto_files), waiting=auto_files, tempdir=tempdir)
-    logfile_dir = f'{CONFIG.get("logfile_dir")}/{time_id}'
->>>>>>> 9061db5c
 
     LOG.info(f'Found {autos.count} files to process. Screens name are like "{time_id}_autoX"')
     LOG.info('To switch screens detach from this screen via "<ctrl>+a d".')
