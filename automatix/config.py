--- conflicted
+++ resolved
@@ -91,15 +91,7 @@
     SCRIPT_FIELDS['secrets'] = 'Secrets'
 
 
-<<<<<<< HEAD
-    class UnknownSecretTypeException(Exception):
-        pass
-
-
 def arguments_parser() -> argparse.ArgumentParser:
-=======
-def arguments() -> argparse.Namespace:
->>>>>>> 9f569cf9
     parser = argparse.ArgumentParser(
         description='Automation wrapper for bash and python commands.',
         epilog='Explanations and README at https://github.com/seibert-media/automatix',
