from argparse import Namespace
from logging import getLogger

from .config import init_logger


class AttributedDict(dict):
    def __getattr__(self, key: str):
        if key in self:
            return self[key]
        raise AttributeError

    def __hasattr__(self, key: str):
        return key in self

    def __setattr__(self, key: str, value):
        self[key] = value


class PipelineEnvironment:
    def __init__(
            self,
            config: dict,
            script: dict,
            variables: dict,
            batch_index: int,
            cmd_args: Namespace,
    ):
        self.config = config
<<<<<<< HEAD
        self.script = script
        self.vars = variables
=======
        self.systems = systems
        self.vars = AttributedDict(variables)
        self.imports = imports
        self.batch_mode = batch_mode
        self.batch_items_count = batch_items_count
>>>>>>> c7e450c8
        self.batch_index = batch_index
        self.cmd_args = cmd_args

        self.name = script['name']
        self.script_file_path = script['_script_file_path']
        self.systems = script.get('systems', {})
        self.imports = script.get('imports', [])
        self.batch_mode = script.get('_batch_mode', False)
        self.batch_items_count = script.get('_batch_items_count', 1)

        self.LOG = None
        self.auto_file = None

        # This will be set at runtime
        self.command_count = None

    def attach_logger(self):
        self.LOG = getLogger(self.config['logger'])

    def reinit_logger(self):
        self.LOG.handlers.clear()
        init_logger(name=self.LOG.name, debug=self.cmd_args.debug)

    def send_status(self, status: str):
        return<|MERGE_RESOLUTION|>--- conflicted
+++ resolved
@@ -27,16 +27,8 @@
             cmd_args: Namespace,
     ):
         self.config = config
-<<<<<<< HEAD
         self.script = script
-        self.vars = variables
-=======
-        self.systems = systems
         self.vars = AttributedDict(variables)
-        self.imports = imports
-        self.batch_mode = batch_mode
-        self.batch_items_count = batch_items_count
->>>>>>> c7e450c8
         self.batch_index = batch_index
         self.cmd_args = cmd_args
 
